--- conflicted
+++ resolved
@@ -119,7 +119,6 @@
 
     def __bulk_update_or_create(
         self,
-<<<<<<< HEAD
         objs: List[Model],
         update_fields: List[str],
         match_field: str = 'pk',
@@ -130,20 +129,9 @@
             Generator[Tuple[List[Model], List[Model]], None, None],
             None
         ]:
-        if not objs:
-            raise ValueError('no objects to update_or_create...')
-=======
-        objs,
-        update_fields,
-        match_field='pk',
-        batch_size=None,
-        case_insensitive_match=False,
-        yield_objects=False,
-    ):
         # validations like bulk_update
         if batch_size is not None and batch_size < 0:
             raise ValueError('Batch size must be a positive integer.')
->>>>>>> 3e4b8c33
         if not update_fields:
             raise ValueError('update_fields cannot be empty')
         match_field = (match_field,) if isinstance(match_field, str) else match_field
@@ -164,20 +152,7 @@
 
         batches = (objs[i : i + batch_size] for i in range(0, len(objs), batch_size))
 
-<<<<<<< HEAD
-        if case_insensitive_match:
-
-            def _cased_key(obj: Model):
-                k = getattr(obj, match_field)
-                return k.lower() if hasattr(k, 'lower') else k
-
-        else:
-
-            def _cased_key(obj: Model):  # no-op
-                return getattr(obj, match_field)
-=======
         _obj_key_getter, _obj_filter = self.__bulk_update_or_create_inner_methods(_match_fields, case_insensitive_match)
->>>>>>> 3e4b8c33
 
         for batch in batches:
             obj_map = {_obj_key_getter(obj): obj for obj in batch}
@@ -207,7 +182,6 @@
 
 
 class _BulkUpdateOrCreateContextManager:
-<<<<<<< HEAD
     def __init__(
         self,
         queryset: QuerySet,
@@ -218,9 +192,6 @@
         ] = None,
         **kwargs: Optional[Any]
     ):
-=======
-    def __init__(self, queryset, update_fields, batch_size=500, status_cb=None, **kwargs):
->>>>>>> 3e4b8c33
         self._queue = []
         self._queryset = queryset
         self._batch_size = batch_size
